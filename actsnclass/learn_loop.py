# Copyright 2019 snactclass software
# Author: Emille E. O. Ishida
#         Based on initial prototype developed by the CRP #4 team
#
# created on 10 August 2019
#
# Licensed GNU General Public License v3.0;
# you may not use this file except in compliance with the License.
# You may obtain a copy of the License at
#
#     https://www.gnu.org/licenses/gpl-3.0.en.html
#
# Unless required by applicable law or agreed to in writing, software
# distributed under the License is distributed on an "AS IS" BASIS,
# WITHOUT WARRANTIES OR CONDITIONS OF ANY KIND, either express or implied.
# See the License for the specific language governing permissions and
# limitations under the License.

__all__ = ['learn_loop']

from actsnclass import DataBase


def learn_loop(nloops: int, strategy: str, path_to_features: str,
               output_metrics_file: str, output_queried_file: str,
               features_method='Bazin', classifier='RandomForest',
               training='original', batch=1, screen=True, survey='DES',
               nclass=2):
    """Perform the active learning loop. All results are saved to file.

    Parameters
    ----------
    nloops: int
        Number of active learning loops to run.
    strategy: str
        Query strategy. Options are 'UncSampling' and 'RandomSampling'.
    path_to_features: str or dict
        Complete path to input features file.
<<<<<<< HEAD
        if dict, keywords should be 'train' and 'test', 
        and values must contain the path for separate train 
        and test sample files.
    output_diag_file: str
        Full path to output file to store diagnostics of each loop.
=======
    output_metrics_file: str
        Full path to output file to store metric values of each loop.
>>>>>>> 3853faeb
    output_queried_file: str
        Full path to output file to store the queried sample.
    features_method: str (optional)
        Feature extraction method. Currently only 'Bazin' is implemented.
    classifier: str (optional)
        Machine Learning algorithm.
        Currently only 'RandomForest' is implemented.
    training: str or int (optional)
        Choice of initial training sample.
        If 'original': begin from the train sample flagged in the file
        If int: choose the required number of samples at random,
        ensuring that at least half are SN Ia
        Default is 'original'.
    batch: int (optional)
        Size of batch to be queried in each loop. Default is 1.
    screen: bool (optional)
        If True, print on screen number of light curves processed.
    survey: str (optional)
        'DES' or 'LSST'. Default is 'DES'.
        Name of the survey which characterizes filter set.
    nclass: int (optional)
        Number of classes to consider in the classification
        Currently only nclass == 2 is implemented.    
    """

    # initiate object
    data = DataBase()

    # load features
    if isinstance(path_to_features, str):
        data.load_features(path_to_features, method=features_method,
                           screen=screen, survey=survey)

        # separate training and test samples
        data.build_samples(initial_training=training, nclass=nclass)

    else:
        data.load_features(path_to_features['train'], method=features_method,
                           screen=screen, survey=survey, sample='train')
        data.load_features(path_to_features['test'], method=features_method,
                           screen=screen, survey=survey, sample='test')

        data.build_samples(initial_training=training, nclass=nclass,
                           screen=screen, sep_files=True)
        
    for loop in range(nloops):

        if screen:
            print('Processing... ', loop)

        # classify
        data.classify(method=classifier)

        # calculate metrics
        data.evaluate_classification()

        # choose object to query
        indx = data.make_query(strategy=strategy, batch=batch)

        # update training and test samples
        data.update_samples(indx, loop=loop)

        # save metrics for current state
        data.save_metrics(loop=loop, output_metrics_file=output_metrics_file,
                          batch=batch, epoch=loop)

        # save query sample to file
        data.save_queried_sample(output_queried_file, loop=loop,
                                 full_sample=False)


def main():
    return None


if __name__ == '__main__':
    main()<|MERGE_RESOLUTION|>--- conflicted
+++ resolved
@@ -36,16 +36,11 @@
         Query strategy. Options are 'UncSampling' and 'RandomSampling'.
     path_to_features: str or dict
         Complete path to input features file.
-<<<<<<< HEAD
         if dict, keywords should be 'train' and 'test', 
         and values must contain the path for separate train 
         and test sample files.
-    output_diag_file: str
-        Full path to output file to store diagnostics of each loop.
-=======
     output_metrics_file: str
         Full path to output file to store metric values of each loop.
->>>>>>> 3853faeb
     output_queried_file: str
         Full path to output file to store the queried sample.
     features_method: str (optional)
