--- conflicted
+++ resolved
@@ -5,11 +5,6 @@
 import matplotlib.pylab as plt
 import numpy as np
 
-<<<<<<< HEAD
-from resspect.bump import bump
-from resspect.bump import fit_bump
-=======
->>>>>>> 7c150e50
 from resspect.feature_extractors.light_curve import LightCurve
 from resspect.utils.bump_utils import bump
 from resspect.utils.bump_utils import fit_bump
