# Copyright 2020 resspect software
# Author: Emille E. O. Ishida
#
# created on 14 April 2020
#
# Licensed GNU General Public License v3.0;
# you may not use this file except in compliance with the License.
# You may obtain a copy of the License at
#
#     https://www.gnu.org/licenses/gpl-3.0.en.html
#
# Unless required by applicable law or agreed to in writing, software
# distributed under the License is distributed on an "AS IS" BASIS,
# WITHOUT WARRANTIES OR CONDITIONS OF ANY KIND, either express or implied.
# See the License for the specific language governing permissions and
# limitations under the License.

import numpy as np
import os
import pytest

from resspect.fit_lightcurves import LightCurve

<<<<<<< HEAD
def test_can_read_light_curve(path_to_test_data):
=======
@pytest.fixture(scope='module')
def input_lc():
    """Read an SNPCC light curve.
>>>>>>> eb8fd1e2
    """
    
    path_to_lc = "../../data/tests/DES_SN848233.DAT"
    lc = LightCurve()
    lc.load_snpcc_lc(path_to_lc)
    
    return lc


def test_load_snpcc_lc():
    """
    Test loading a light curve from SNPCC data.
    """

<<<<<<< HEAD
    path_to_lc = os.path.join(path_to_test_data, "SIMGEN_PUBLIC_DES/DES_SN848233.DAT")
=======
    path_to_lc = "../../data/tests/DES_SN848233.DAT"
>>>>>>> eb8fd1e2
    lc = LightCurve()
    lc.load_snpcc_lc(path_to_lc)

    # expected header for lc.photometry
    header = np.array(['mjd', 'band', 'flux', 'fluxerr', 'SNR', 
                       'MAG', 'MAGERR'])
    
    assert np.all(header == lc.photometry.keys())
    

def test_load_resspect_lc():
    """"
    Test loading a light curve from RESSPECT sims.
    """
    
    path_to_lc =  "../../data/tests/RESSPECT_PHOTO.csv.gz"
    lc = LightCurve()
    lc.load_resspect_lc(path_to_lc, snid=941867)
    
    header = np.array(['mjd', 'band', 'flux', 'fluxerr', 'SNR'])
    
    assert np.all(header == lc.photometry.keys())
    
    
def test_load_plasticc_lc():
    """"
    Test loading a light curve from PLAsTiCC.
    """
    
    path_to_lc = "../../data/tests/plasticc_lightcurves.csv.gz"
    lc = LightCurve()
    lc.load_plasticc_lc(path_to_lc, snid=229855)
    
    header = np.array(['mjd', 'band', 'flux', 'fluxerr', 'detected_bool'])
    
    assert np.all(header == lc.photometry.keys())
    

def test_conv_flux_mag(input_lc):
    """Test flux to magnitude conversion.
    """
    
    flux = input_lc.photometry['flux'].values
    mag = input_lc.conv_flux_mag(flux)
    
    assert np.all(mag > 20)
    

def test_check_queryable(input_lc):
    """Test consistency of queryable tests.
    """
    
    input_lc.fit_bazin_all()
    
    min_mjd = min(input_lc.photometry['mjd'].values) 
    epochs = [15, 80]
    
    res = {}
    for c in range(1, 3):
        res[c] = {}
        
        for d in epochs:
            res[c][d] = {}  
        
            for f in input_lc.filters:
                res[c][d][f] = input_lc.check_queryable(mjd=min_mjd + d,
                                                        filter_lim=24, 
                                                        criteria=c, 
                                                        days_since_last_obs=2,
                                                        filter_cut=f)
            
    fid = {}  
    for c in range(1, 3):
        fid[c] = {}        
        for d in epochs:
            fid[c][d] = {}
    
    for c in range(1, 3):
        for f in input_lc.filters:
            fid[c][epochs[0]][f] = False
            fid[c][epochs[1]][f] = True
    
    # check results
    check = []
    
    for c in range(1, 3):
        for d in epochs:
            for f in input_lc.filters:
                check.append(fid[c][d][f] == res[c][d][f])
                
    assert np.all(np.array(check))
    
    
def test_calc_exp_time(input_lc):
    """Test exposure time calculator.
    """
    
    min_mjd = min(input_lc.photometry['mjd'].values)
    input_lc.check_queryable(mjd=min_mjd + 80, filter_lim=24, 
                             criteria=1, days_since_last_obs=2,
                             filter_cut='r')
    
    res = input_lc.calc_exp_time(telescope_diam=4, SNR=5,
                                 telescope_name='4m')
    
    assert res > 0
    
    
def test_fit_bazin(input_lc):
    """Test bazin fit inside light curve.
    """
    
    params = input_lc.fit_bazin(band='r')
    
    assert len(params) == 5
    
    
def test_fit_bazin_all(input_lc):
    """Test Bazin fit in all filters.
    """
    
    input_lc.fit_bazin_all()
    l1 = len(input_lc.bazin_features)
    l2 = len(input_lc.filters) * 5
    
    assert l1 == l2
    
    
def test_evaluate_bazin(input_lc):
    """Test if bazin values are non-negative.
    """
    
    min_mjd = min(input_lc.photometry['mjd'].values)
    max_mjd = max(input_lc.photometry['mjd'].values)
    
    # generate a grid of times
    t = np.arange(min_mjd, max_mjd, 0.5)
    
    input_lc.fit_bazin_all()
    flux = input_lc.evaluate_bazin(time=np.random.choice(t, size=5))
    
    res = []
    for f in input_lc.filters:
        res = res + flux[f]
    
    res = np.array(res)
    
    assert not np.isnan(res).any()
        
    
    
if __name__ == '__main__':
    pytest.main()<|MERGE_RESOLUTION|>--- conflicted
+++ resolved
@@ -21,13 +21,9 @@
 
 from resspect.fit_lightcurves import LightCurve
 
-<<<<<<< HEAD
-def test_can_read_light_curve(path_to_test_data):
-=======
 @pytest.fixture(scope='module')
 def input_lc():
     """Read an SNPCC light curve.
->>>>>>> eb8fd1e2
     """
     
     path_to_lc = "../../data/tests/DES_SN848233.DAT"
@@ -42,11 +38,7 @@
     Test loading a light curve from SNPCC data.
     """
 
-<<<<<<< HEAD
-    path_to_lc = os.path.join(path_to_test_data, "SIMGEN_PUBLIC_DES/DES_SN848233.DAT")
-=======
     path_to_lc = "../../data/tests/DES_SN848233.DAT"
->>>>>>> eb8fd1e2
     lc = LightCurve()
     lc.load_snpcc_lc(path_to_lc)
 
