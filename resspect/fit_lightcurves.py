"""
    Fit light curves for different datasets
"""
import multiprocessing
import logging
import os
from copy import copy
from itertools import repeat
from typing import IO
from typing import Union

import numpy as np
import pandas as pd

from resspect.feature_extractors.bazin import BazinFeatureExtractor
from resspect.feature_extractors.bump import BumpFeatureExtractor
from resspect.lightcurves_utils import get_resspect_header_data
<<<<<<< HEAD
from resspect.lightcurves_utils import read_plasticc_full_photometry_data
=======
from resspect.lightcurves_utils import load_snpcc_photometry_df
from resspect.lightcurves_utils import get_photometry_with_id_name_and_snid
from resspect.lightcurves_utils import read_elasticc_full_photometry_data
from resspect.lightcurves_utils import read_plasticc_full_photometry_data
from resspect.lightcurves_utils import load_elasticc_photometry_df
from resspect.lightcurves_utils import load_plasticc_photometry_df
from resspect.lightcurves_utils import read_resspect_full_photometry_data
from resspect.lightcurves_utils import insert_band_column_to_resspect_df
from resspect.lightcurves_utils import load_resspect_photometry_df
from resspect.lightcurves_utils import get_snpcc_sntype
>>>>>>> dfe46a8d
from resspect.lightcurves_utils import SNPCC_FEATURES_HEADER
from resspect.lightcurves_utils import find_available_key_name_in_header
from resspect.lightcurves_utils import PLASTICC_TARGET_TYPES
from resspect.lightcurves_utils import PLASTICC_RESSPECT_FEATURES_HEADER

<<<<<<< HEAD
__all__ = ["fit_snpcc", "fit_resspect", "fit_plasticc"]
=======

warnings.filterwarnings("ignore", category=RuntimeWarning)
logging.basicConfig(level=logging.INFO)

__all__ = ['LightCurve', 'fit_snpcc', 'fit_resspect_bazin',
           'fit_plasticc_bazin']


class LightCurve:
    """ Light Curve object, holding meta and photometric data.

    Attributes
    ----------
    bazin_features_names: list
        List of names of the Bazin function parameters.
    bazin_features: list
        List with the 5 best-fit Bazin parameters in all filters.
        Concatenated from blue to red.
    dataset_name: str
        Name of the survey or data set being analyzed.
    exp_time: dict
        Exposure time required to take a spectra.
        Keywords indicate telescope e.g.['4m', '8m'].
    filters: list
        List of broad band filters.
    full_photometry: pd.DataFrame
        Photometry for a set of light curves read from file.
    id: int
        SN identification number.
    id_name:
        Column name of object identifier.
    last_mag: float
        r-band magnitude of last observed epoch.
    photometry: pd.DataFrame
        Photometry information.
        Minimum keys --> [mjd, band, flux, fluxerr].
    redshift: float
        Redshift
    sample: str
        Original sample to which this light curve is assigned.
    sim_peakmag: np.array
        Simulated peak magnitude in each filter.
    sim_pkmjd: float
        Simulated day of maximum, observer frame.
    sncode: int
        Number identifying the SN model used in the simulation.
    sntype: str
        General classification, possibilities are: Ia, II or Ibc.
    unique_ids: str or array
        List of unique ids available in the photometry file.
        Only used for PLAsTiCC data.

    Methods
    -------
    calc_exp_time(telescope_diam: float, SNR: float, telescope_name: str)
        Calculates time required to take a spectra in the last obs epoch.
    check_queryable(mjd: float, r_lim: float)
        Check if this light can be queried in a given day.
    conv_flux_mag(flux: np.array)
        Convert positive flux into magnitude.
    evaluate_bazin(param: list, time: np.array) -> np.array
        Evaluate the Bazin function given parameter values.
    load_snpcc_lc(path_to_data: str)
        Reads header and photometric information for 1 light curve.
    load_plasticc_lc(photo_file: str, snid: int)
    	Load photometric information for 1 PLAsTiCC light curve.
    load_resspect_lc(photo_file: str, snid: int)
    	Load photometric information for 1 RESSPECT light curve.
    fit_bazin(band: str) -> list
        Calculates best-fit parameters from the Bazin function in 1 filter.
    fit_bazin_all()
        Calculates  best-fit parameters from the Bazin func for all filters.
    plot_bazin_fit(save: bool, show: bool, output_file: srt)
        Plot photometric points and Bazin fitted curve.
    fit_bump(band: str) -> list
        Calculates best-fit parameters from the Bump function in 1 filter.
    fit_bump_all()
        Calculates  best-fit parameters from the Bump func for all filters.
    plot_bump_fit(save: bool, show: bool, output_file: srt)
        Plot photometric points and Bump fitted curve.

    Examples
    --------

    ##### for RESSPECT and PLAsTiCC light curves it is necessary to
    ##### input the object identification for dealing with 1 light curve

    >>> import io
    >>> import pandas as pd
    >>> import tarfile

    >>> from resspect import LightCurve

    # path to header file
    >>> path_to_header = '~/RESSPECT_PERFECT_V2_TRAIN_HEADER.tar.gz'

    # openning '.tar.gz' files requires some juggling ...
    >>> tar = tarfile.open(path_to_header, 'r:gz')
    >>> fname = tar.getmembers()[0]
    >>> content = tar.extractfile(fname).read()
    >>> header = pd.read_csv(io.BytesIO(content))
    >>> tar.close()

    # choose one object
    >>> snid = header['objid'].values[4]

    # once you have the identification you can use this class
    >>> path_to_lightcurves = '~/RESSPECT_PERFECT_V2_TRAIN_LIGHTCURVES.tar.gz'

    >>> lc = LightCurve()                        # create light curve instance
    >>> lc.load_snpcc_lc(path_to_lightcurves)    # read data
    >>> lc.photometry
             mjd band       flux   fluxerr         SNR
    0    53214.0    u   0.165249  0.142422    1.160276
    1    53214.0    g  -0.041531  0.141841   -0.292803
    ..       ...  ...        ...       ...         ...
    472  53370.0    z  68.645930  0.297934  230.406460
    473  53370.0    Y  63.254270  0.288744  219.067050

    >>> lc.fit_bazin_all()               # perform Bazin fit in all filters
    >>> lc.bazin_features                # display Bazin parameters
    [198.63302952843623, -9.38297128588733, 43.99971014717201,
    ... ...
    -1.546372806815066]

    for fitting the entire sample ...

    >>> output_file = 'RESSPECT_PERFECT_TRAIN.DAT'
    >>> fit_resspect_bazin(path_to_lightcurves, path_to_header,
                           output_file, sample='train')
    """

    def __init__(self):
        self.queryable = None
        self.bazin_features = []
        self.bazin_features_names = ['a', 'b', 't0', 'tfall', 'trise']
        self.bump_features = []
        self.bump_features_names = ['p1', 'p2', 'p3', 'time_shift', 'max_flux']
        self.dataset_name = ' '
        self.exp_time = {}
        self.filters = []
        self.full_photometry = pd.DataFrame()
        self.id = 0
        self.id_name = None
        self.last_mag = None
        self.photometry = pd.DataFrame()
        self.redshift = 0
        self.sample = ' '
        self.sim_peakmag = []
        self.sim_pkmjd = None
        self.sncode = 0
        self.sntype = ' '


    def _get_snpcc_photometry_raw_and_header(
            self, lc_data: np.ndarray,
            sntype_test_value: str = "-9") -> Tuple[np.ndarray, list]:
        """
        Reads SNPCC photometry raw and header data

        Parameters
        ----------
        lc_data
            SNPCC light curve data
        sntype_test_value
            test sample SNTYPE value
        """
        photometry_raw = []
        header = []
        for each_row in lc_data:
            name = each_row[0]
            value = each_row[1]
            if name == 'SNID:':
                self.id = int(value)
                self.id_name = 'SNID'
            elif name == 'SNTYPE:':
                self.sample = 'test' if value == sntype_test_value else 'train'
            elif name == 'SIM_REDSHIFT:':
                self.redshift = float(value)
            elif name == 'SIM_NON1a:':
                self.sncode = value
                self.sntype = get_snpcc_sntype(int(value))
            elif name == 'VARLIST:':
                header = each_row[1:]
            elif name == 'OBS:':
                photometry_raw.append(np.array(each_row[1:]))
            elif name == 'SIM_PEAKMAG:':
                self.sim_peakmag = np.array(each_row[1:5]).astype(float)
            elif name == 'SIM_PEAKMJD:':
                self.sim_pkmjd = float(value)
        return np.array(photometry_raw), header

    def load_snpcc_lc(self, path_to_data: str):
        """Reads one LC from SNPCC data.

        Populates the attributes: dataset_name, id, sample, redshift, sncode,
        sntype, photometry, sim_peakmag and sim_pkmjd.

        Parameters
        ---------
        path_to_data: str
            Path to text file with data from a single SN.
        """
        self.dataset_name = 'SNPCC'
        self.filters = ['g', 'r', 'i', 'z']

        lc_data = np.array(read_file(path_to_data), dtype=object)
        photometry_raw, header = self._get_snpcc_photometry_raw_and_header(
            lc_data)

        if photometry_raw.size > 0:
            self.photometry = load_snpcc_photometry_df(photometry_raw, header)

    def load_resspect_lc(self, photo_file: str, snid: int):
        """
        Return 1 light curve from RESSPECT simulations.

        Parameters
        ----------
        photo_file: str
            Complete path to light curves file.
        snid: int
            Identification number for the desired light curve.
        """

        self.dataset_name = 'RESSPECT'
        self.filters = ['u', 'g', 'r', 'i', 'z', 'Y']
        self.id = snid

        if self.full_photometry.empty:
            _, self.full_photometry = read_resspect_full_photometry_data(
                photo_file)
        id_names_list = ['SNID', 'snid', 'objid', 'id']
        filtered_photometry, self.id_name = (
            get_photometry_with_id_name_and_snid(
                self.full_photometry, id_names_list, snid))

        if not filtered_photometry.empty:
            filtered_photometry = insert_band_column_to_resspect_df(
                filtered_photometry, self.filters)
            self.photometry = load_resspect_photometry_df(filtered_photometry)

    def load_elasticc_lc(self, photo_file: str, snid: int):
        """
        Return 1 light curve from ELAsTiCC simulations.

        Parameters
        ----------
        photo_file: str
            Complete path to light curve file.
        snid: int
            Identification number for the desired light curve.
        """
        self.dataset_name = 'ELAsTiCC'
        self.filters = ['u', 'g', 'r', 'i', 'z', 'Y']
        self.id = snid

        if self.full_photometry.empty:
            self.full_photometry = read_elasticc_full_photometry_data(
                photo_file)[1]

        id_names_list = ['object_id', 'SNID', 'snid']

        filtered_photometry, self.id_name = (
            get_photometry_with_id_name_and_snid(
                self.full_photometry, id_names_list, snid))

        filter_mapping_dict = {
            b'u ': 'u', b'g ': 'g', b'r ': 'r', b'i ': 'i', b'z ': 'z', b'Y ': 'Y'
        }

        if not filtered_photometry.empty:
            self.photometry = load_elasticc_photometry_df(
                filtered_photometry, filter_mapping_dict)

    def load_plasticc_lc(self, photo_file: str, snid: int):
        """
        Return 1 light curve from PLAsTiCC simulations.

        Parameters
        ----------
        photo_file: str
            Complete path to light curve file.
        snid: int
            Identification number for the desired light curve.
        """
        self.dataset_name = 'PLAsTiCC'
        self.filters = ['u', 'g', 'r', 'i', 'z', 'Y']
        self.id = snid

        if self.full_photometry.empty:
            self.full_photometry = read_plasticc_full_photometry_data(
                photo_file)

        id_names_list = ['object_id', 'SNID', 'snid']

        filtered_photometry, self.id_name = (
            get_photometry_with_id_name_and_snid(
                self.full_photometry, id_names_list, snid))

        filter_mapping_dict = {
            0: 'u', 1: 'g', 2: 'r', 3: 'i', 4: 'z', 5: 'Y'
        }

        if not filtered_photometry.empty:
            self.photometry = load_plasticc_photometry_df(
                filtered_photometry, filter_mapping_dict)

    def conv_flux_mag(self, flux, zpt=27.5):
        """Convert FLUXCAL to magnitudes.

        Parameters
        ----------
        flux: list or np.array
            Values of flux to be converted into mag.
        zpt: float (optional)
            Zero point. Default is 27.5 (from SNANA).

        Returns
        -------
        mag: list or np.array
            Magnitude values. If flux < 1e-5 returns 9999.
        """

        if not isinstance(flux[0], float):
            flux = np.array([item[0] for item in flux])

        mag = [zpt - 2.5 * np.log10(f) if f > 1e-5 else 9999 for f in flux]

        return np.array(mag)

    def check_queryable(self, mjd: float, filter_lim: float, criteria=1,
                        days_since_last_obs=2, feature_method='Bazin',
                        filter_cut='r'):
        """Check if this object can be queried in a given day.

        Parameters
        ----------
        mjd: float
            MJD where the query will take place.
        filter_lim: float
            Magnitude limit below which query is possible.
        criteria: int [1, 2 or 3] (optional)
            Criteria to determine if an obj is queryable.
            1 -> Cut on last measured photometric point.
            2 -> if last obs was further than days_since_last_obs,
                 use Bazin estimate for today. Otherwise, use
                 the last observed point.
            Default is 1.
        days_since_last_obs: int (optional)
            If there is an observation within these days, use the
            measured value, otherwise estimate current mag.
            Only used if "criteria == 2". Default is 2.
        feature_method: str (optional)
            Feature extraction method. Only 'Bazin' is implemented.
            Default is 'Bazin'.
        filter_cut: str (optional)
            Band in which cut is applied. Default is 'r'.

        Returns
        -------
        bool
            True if current magnitude lower than "filter_lim".
        """

        # create photo flag
        photo_flag = self.photometry['mjd'].values <= mjd
        rband_flag = self.photometry['band'].values == filter_cut
        surv_flag = np.logical_and(photo_flag, rband_flag)

        if criteria == 1 and sum(surv_flag):
            if 'MAG' in self.photometry.keys():
                # check surviving photometry
                self.last_mag = self.photometry['MAG'].values[surv_flag][-1]

            else:
                surv_flux = self.photometry['flux'].values[surv_flag]
                self.last_mag = self.conv_flux_mag([surv_flux[-1]])[0]

        elif criteria == 2 and sum(surv_flag):
            # check if there is an observation recently
            surv_mjd = self.photometry['mjd'].values[surv_flag]
            gap = mjd - surv_mjd[-1]

            if gap <= days_since_last_obs:
                if 'MAG' in self.photometry.keys():
                    # check surviving photometry
                    self.last_mag = \
                            self.photometry['MAG'].values[surv_flag][-1]

                else:
                    surv_flux = self.photometry['flux'].values[surv_flag]
                    self.last_mag = self.conv_flux_mag([surv_flux[-1]])[0]

            elif feature_method == 'Bazin':
                # get first day of observation in this filter
                mjd_min = min(self.photometry['mjd'].values[surv_flag])

                # estimate flux based on Bazin function
                fitted_flux = self.evaluate_bazin([mjd - mjd_min])[filter_cut][0]
                self.last_mag = self.conv_flux_mag([fitted_flux])[0]

            else:
                raise ValueError('Only "Bazin" features are implemented!')

        elif sum(surv_flag):
            raise ValueError('Criteria needs to be "1" or "2". \n ' + \
                             'See docstring for further info.')
        elif not sum(surv_flag):
            return False

        if self.last_mag <= filter_lim:
            return True
        else:
            return False

    def calc_exp_time(self, telescope_diam: float, SNR: float,
                      telescope_name: str, **kwargs):
        """Calculates time required to take a spectra in the last obs epoch.

        Populates attribute exp_time.

        Parameters
        ----------
        SNR: float
            Required SNR.
        telescope_diam: float
            Diameter of primary mirror for spectroscopic telescope in meters.
        telescope_name: str
            Identification for telescope.
        kwargs: extra parameters
            Any input required by ExpTimeCalc.findexptime function.

        Returns
        -------
        exp_time: float
            Exposure time require for taking a spectra in seconds.
        """

        # check if last magnitude was calculated
        if self.last_mag == None:
            raise ValueError('Magnitude at last epoch not calculated.\n' + \
                             'Run the check_queryable function.')

        etc = ExpTimeCalc()
        etc.diameter = telescope_diam
        exp_time = etc.findexptime(SNRin=SNR, mag=self.last_mag, **kwargs)
>>>>>>> dfe46a8d


FEATURE_EXTRACTOR_MAPPING = {
    "bazin": BazinFeatureExtractor,
    "bump": BumpFeatureExtractor
}


def _get_features_to_write(light_curve_data) -> list:
    """
    Returns features list to write

    Parameters
    ----------
    light_curve_data
        fitted light curve data
    """
    features_list = [light_curve_data.id, light_curve_data.redshift,
                     light_curve_data.sntype, light_curve_data.sncode,
                     light_curve_data.sample]
    features_list.extend(light_curve_data.features)
    return features_list


def write_features_to_output_file(
        light_curve_data, features_file: IO):
    """
    Writes fitted light curve data to output features file

    Parameters
    ----------
    light_curve_data
        fitted ligtht curve data
    features_file
        features output file
    """
    current_features = _get_features_to_write(
        light_curve_data)
    features_file.write(
        ','.join(str(each_feature) for each_feature
                 in current_features) + '\n')


def _snpcc_sample_fit(
        file_name: str, path_to_data_dir: str, feature_extractor: str):
    """
    Reads SNPCC file and performs fit
    Parameters
    ----------
    file_name
        SNPCC file name
    path_to_data_dir
         Path to directory containing the set of individual files,
         one for each light curve.
    feature_extractor
        Function used for feature extraction.
        Options are 'bazin' or 'bump'.
    """
    light_curve_data = FEATURE_EXTRACTOR_MAPPING[feature_extractor]()
    light_curve_data.load_snpcc_lc(
        os.path.join(path_to_data_dir, file_name))
    light_curve_data.fit_all()
    return light_curve_data


def fit_snpcc(
        path_to_data_dir: str, features_file: str,
        file_prefix: str = "DES_SN", number_of_processors: int = 1,
        feature_extractor: str = 'bazin'):
    """
    Perform fit to all objects in the SNPCC data.

     Parameters
     ----------
     path_to_data_dir: str
         Path to directory containing the set of individual files,
         one for each light curve.
     features_file: str
         Path to output file where results should be stored.
     file_prefix: str
        File names prefix
     number_of_processors: int, default 1
        Number of cpu processes to use.
     feature_extractor: str, default bazin
        Function used for feature extraction.
    """
    files_list = os.listdir(path_to_data_dir)
    files_list = [each_file for each_file in files_list
                  if each_file.startswith(file_prefix)]
    multi_process = multiprocessing.Pool(number_of_processors)
    logging.info("Starting SNPCC " + feature_extractor + " fit...")
    with open(features_file, 'w') as snpcc_features_file:
        # TODO: Current implementation uses bazin features header for
        #  all feature extraction
        snpcc_features_file.write(' '.join(SNPCC_FEATURES_HEADER) + '\n')
        
        for light_curve_data in multi_process.starmap(
                _snpcc_sample_fit, zip(
                    files_list, repeat(path_to_data_dir), repeat(feature_extractor))):
            if 'None' not in light_curve_data.features:
                write_features_to_output_file(
                    light_curve_data, snpcc_features_file)
    logging.info("Features have been saved to: %s", features_file)


def _resspect_sample_fit(
        index: int, snid: int, path_photo_file: str,
        sample: str, light_curve_data, meta_header: pd.DataFrame,
        redshift_name: Union[str, None], sncode_name: Union[str, None],
        sntype_name: Union[str, None]):
    """
    Performs fit for PLAsTiCC dataset with snid

    Parameters
    ----------
    index
        index of snid
    snid
        Identification number for the desired light curve.
    path_photo_file: str
        Complete path to light curve file.
    sample: str
        'train' or 'test'. Default is None.
    light_curve_data
        light curve class
    meta_header
        photometry meta header data
    redshift_name
        redshift meta header column name
    sncode_name
        sncode meta header column name
    sntype_name
        sntype meta header column name
    """
    light_curve_data.load_resspect_lc(path_photo_file, snid)
    light_curve_data.fit_all()
    light_curve_data.redshift = meta_header[redshift_name][index]
    light_curve_data.sncode = meta_header[sncode_name][index]
    light_curve_data.sntype = meta_header[sntype_name][index]
    light_curve_data.sample = sample
    light_curve_data_copy = copy(light_curve_data)
    light_curve_data.clear_data()
    return light_curve_data_copy


def fit_resspect(path_photo_file: str, path_header_file: str,
                 output_file: str, sample=None,
                 number_of_processors: int = 1,
                 feature_extractor: str = "bazin"):
    """Perform fit to all objects in a given RESSPECT data file.

    Parameters
    ----------
    path_photo_file: str
        Complete path to light curve file.
    path_header_file: str
        Complete path to header file.
    output_file: str
        Output file where the features will be stored.
    sample: str
        'train' or 'test'. Default is None.
    number_of_processors: int, default 1.
        Number of cpu processes to use
    feature_extractor: str, default bazin
        feature extraction method
    """
    meta_header = get_resspect_header_data(path_header_file, path_photo_file)

    meta_header_keys = meta_header.keys().tolist()
    id_name = find_available_key_name_in_header(
        meta_header_keys, ['SNID', 'snid', 'objid'])
    z_name = find_available_key_name_in_header(
        meta_header_keys, ['redshift', 'REDSHIFT_FINAL'])
    type_name = find_available_key_name_in_header(
        meta_header_keys, ['type', 'SIM_TYPE_NAME', 'TYPE'])
    subtype_name = find_available_key_name_in_header(
        meta_header_keys, ['code', 'SIM_TYPE_INDEX', 'SNTYPE_SUBCLASS'])

    light_curve_data = FEATURE_EXTRACTOR_MAPPING[feature_extractor]()
    snid_values = meta_header[id_name]
    snid_values = np.array(list(snid_values.items()))
    multi_process = multiprocessing.Pool(number_of_processors)
    logging.info("Starting RESSPECT " + feature_extractor + " fit...")
    with open(output_file, 'w') as ressepect_features_file:
        # TODO: Current implementation uses bazin features header
        #  for all feature extraction
        ressepect_features_file.write(
            ','.join(PLASTICC_RESSPECT_FEATURES_HEADER) + '\n')
        iterator_list = zip(
            snid_values[:, 0].tolist(), snid_values[:, 1].tolist(),
            repeat(path_photo_file), repeat(sample), repeat(light_curve_data),
            repeat(meta_header), repeat(z_name), repeat(subtype_name),
            repeat(type_name))
        for light_curve_data in multi_process.starmap(
                _resspect_sample_fit, iterator_list):
            if 'None' not in light_curve_data.features:
                write_features_to_output_file(
                    light_curve_data, ressepect_features_file)
            light_curve_data.clear_data()
    logging.info("Features have been saved to: %s", output_file)


def _plasticc_sample_fit(
        index: int, snid: int, path_photo_file: str,
        sample: str, light_curve_data,
        meta_header: pd.DataFrame):
    """
    Performs fit for PLAsTiCC dataset with snid

    Parameters
    ----------
    index
        index of snid
    snid
        Identification number for the desired light curve.
    path_photo_file: str
        Complete path to light curve file.
    sample: str
        'train' or 'test'. Default is None.
    light_curve_data
        light curve class
    meta_header
        photometry meta header data
    """
    light_curve_data.load_plasticc_lc(path_photo_file, snid)
    light_curve_data.fit_all()
    light_curve_data.redshift = meta_header['true_z'][index]
    light_curve_data.sncode = meta_header['true_target'][index]
    light_curve_data.sntype = PLASTICC_TARGET_TYPES[
        light_curve_data.sncode]
    light_curve_data.sample = sample
    light_curve_data_copy = copy(light_curve_data)
    light_curve_data.clear_data()
    return light_curve_data_copy


def fit_plasticc(path_photo_file: str, path_header_file: str,
                 output_file: str, sample='train',
                 feature_extractor: str = "bazin",
                 number_of_processors: int = 1):
    """
    Perform fit to all objects in a given PLAsTiCC data file.
    Parameters
    ----------
    path_photo_file: str
        Complete path to light curve file.
    path_header_file: str
        Complete path to header file.
    output_file: str
        Output file where the features will be stored.
    sample: str
        'train' or 'test'. Default is 'train'.
    number_of_processors: int, default 1
        Number of cpu processes to use.
    feature_extractor: str, default bazin
        feature extraction method
    """

    name_list = ['SNID', 'snid', 'objid', 'object_id']
    meta_header = read_plasticc_full_photometry_data(path_header_file)
    meta_header_keys = meta_header.keys().tolist()
    id_name = find_available_key_name_in_header(
        meta_header_keys, name_list)
    light_curve_data = FEATURE_EXTRACTOR_MAPPING[feature_extractor]()

    if sample == 'train':
        snid_values = meta_header[id_name]
    elif sample == 'test':
        light_curve_data.full_photometry = read_plasticc_full_photometry_data(
            path_photo_file)
        snid_values = pd.DataFrame(np.unique(
            light_curve_data.full_photometry[id_name].values),
            columns=[id_name])[id_name]
    snid_values = np.array(list(snid_values.items()))
    multi_process = multiprocessing.Pool(number_of_processors)
    logging.info("Starting PLAsTiCC " + feature_extractor + " fit...")
    with open(output_file, 'w') as plasticc_features_file:
        # TODO: Current implementation uses bazin features header for
        #  all feature extraction
        plasticc_features_file.write(
            ','.join(PLASTICC_RESSPECT_FEATURES_HEADER) + '\n')
        iterator_list = zip(
            snid_values[:, 0].tolist(), snid_values[:, 1].tolist(), repeat(path_photo_file),
            repeat(sample), repeat(light_curve_data), repeat(meta_header))
        for light_curve_data in multi_process.starmap(
                _plasticc_sample_fit, iterator_list):
            if 'None' not in light_curve_data.features:
                write_features_to_output_file(
                    light_curve_data, plasticc_features_file)
    logging.info("Features have been saved to: %s", output_file)


def main():
    return None


if __name__ == '__main__':
    main()<|MERGE_RESOLUTION|>--- conflicted
+++ resolved
@@ -15,9 +15,6 @@
 from resspect.feature_extractors.bazin import BazinFeatureExtractor
 from resspect.feature_extractors.bump import BumpFeatureExtractor
 from resspect.lightcurves_utils import get_resspect_header_data
-<<<<<<< HEAD
-from resspect.lightcurves_utils import read_plasticc_full_photometry_data
-=======
 from resspect.lightcurves_utils import load_snpcc_photometry_df
 from resspect.lightcurves_utils import get_photometry_with_id_name_and_snid
 from resspect.lightcurves_utils import read_elasticc_full_photometry_data
@@ -28,464 +25,12 @@
 from resspect.lightcurves_utils import insert_band_column_to_resspect_df
 from resspect.lightcurves_utils import load_resspect_photometry_df
 from resspect.lightcurves_utils import get_snpcc_sntype
->>>>>>> dfe46a8d
 from resspect.lightcurves_utils import SNPCC_FEATURES_HEADER
 from resspect.lightcurves_utils import find_available_key_name_in_header
 from resspect.lightcurves_utils import PLASTICC_TARGET_TYPES
 from resspect.lightcurves_utils import PLASTICC_RESSPECT_FEATURES_HEADER
 
-<<<<<<< HEAD
 __all__ = ["fit_snpcc", "fit_resspect", "fit_plasticc"]
-=======
-
-warnings.filterwarnings("ignore", category=RuntimeWarning)
-logging.basicConfig(level=logging.INFO)
-
-__all__ = ['LightCurve', 'fit_snpcc', 'fit_resspect_bazin',
-           'fit_plasticc_bazin']
-
-
-class LightCurve:
-    """ Light Curve object, holding meta and photometric data.
-
-    Attributes
-    ----------
-    bazin_features_names: list
-        List of names of the Bazin function parameters.
-    bazin_features: list
-        List with the 5 best-fit Bazin parameters in all filters.
-        Concatenated from blue to red.
-    dataset_name: str
-        Name of the survey or data set being analyzed.
-    exp_time: dict
-        Exposure time required to take a spectra.
-        Keywords indicate telescope e.g.['4m', '8m'].
-    filters: list
-        List of broad band filters.
-    full_photometry: pd.DataFrame
-        Photometry for a set of light curves read from file.
-    id: int
-        SN identification number.
-    id_name:
-        Column name of object identifier.
-    last_mag: float
-        r-band magnitude of last observed epoch.
-    photometry: pd.DataFrame
-        Photometry information.
-        Minimum keys --> [mjd, band, flux, fluxerr].
-    redshift: float
-        Redshift
-    sample: str
-        Original sample to which this light curve is assigned.
-    sim_peakmag: np.array
-        Simulated peak magnitude in each filter.
-    sim_pkmjd: float
-        Simulated day of maximum, observer frame.
-    sncode: int
-        Number identifying the SN model used in the simulation.
-    sntype: str
-        General classification, possibilities are: Ia, II or Ibc.
-    unique_ids: str or array
-        List of unique ids available in the photometry file.
-        Only used for PLAsTiCC data.
-
-    Methods
-    -------
-    calc_exp_time(telescope_diam: float, SNR: float, telescope_name: str)
-        Calculates time required to take a spectra in the last obs epoch.
-    check_queryable(mjd: float, r_lim: float)
-        Check if this light can be queried in a given day.
-    conv_flux_mag(flux: np.array)
-        Convert positive flux into magnitude.
-    evaluate_bazin(param: list, time: np.array) -> np.array
-        Evaluate the Bazin function given parameter values.
-    load_snpcc_lc(path_to_data: str)
-        Reads header and photometric information for 1 light curve.
-    load_plasticc_lc(photo_file: str, snid: int)
-    	Load photometric information for 1 PLAsTiCC light curve.
-    load_resspect_lc(photo_file: str, snid: int)
-    	Load photometric information for 1 RESSPECT light curve.
-    fit_bazin(band: str) -> list
-        Calculates best-fit parameters from the Bazin function in 1 filter.
-    fit_bazin_all()
-        Calculates  best-fit parameters from the Bazin func for all filters.
-    plot_bazin_fit(save: bool, show: bool, output_file: srt)
-        Plot photometric points and Bazin fitted curve.
-    fit_bump(band: str) -> list
-        Calculates best-fit parameters from the Bump function in 1 filter.
-    fit_bump_all()
-        Calculates  best-fit parameters from the Bump func for all filters.
-    plot_bump_fit(save: bool, show: bool, output_file: srt)
-        Plot photometric points and Bump fitted curve.
-
-    Examples
-    --------
-
-    ##### for RESSPECT and PLAsTiCC light curves it is necessary to
-    ##### input the object identification for dealing with 1 light curve
-
-    >>> import io
-    >>> import pandas as pd
-    >>> import tarfile
-
-    >>> from resspect import LightCurve
-
-    # path to header file
-    >>> path_to_header = '~/RESSPECT_PERFECT_V2_TRAIN_HEADER.tar.gz'
-
-    # openning '.tar.gz' files requires some juggling ...
-    >>> tar = tarfile.open(path_to_header, 'r:gz')
-    >>> fname = tar.getmembers()[0]
-    >>> content = tar.extractfile(fname).read()
-    >>> header = pd.read_csv(io.BytesIO(content))
-    >>> tar.close()
-
-    # choose one object
-    >>> snid = header['objid'].values[4]
-
-    # once you have the identification you can use this class
-    >>> path_to_lightcurves = '~/RESSPECT_PERFECT_V2_TRAIN_LIGHTCURVES.tar.gz'
-
-    >>> lc = LightCurve()                        # create light curve instance
-    >>> lc.load_snpcc_lc(path_to_lightcurves)    # read data
-    >>> lc.photometry
-             mjd band       flux   fluxerr         SNR
-    0    53214.0    u   0.165249  0.142422    1.160276
-    1    53214.0    g  -0.041531  0.141841   -0.292803
-    ..       ...  ...        ...       ...         ...
-    472  53370.0    z  68.645930  0.297934  230.406460
-    473  53370.0    Y  63.254270  0.288744  219.067050
-
-    >>> lc.fit_bazin_all()               # perform Bazin fit in all filters
-    >>> lc.bazin_features                # display Bazin parameters
-    [198.63302952843623, -9.38297128588733, 43.99971014717201,
-    ... ...
-    -1.546372806815066]
-
-    for fitting the entire sample ...
-
-    >>> output_file = 'RESSPECT_PERFECT_TRAIN.DAT'
-    >>> fit_resspect_bazin(path_to_lightcurves, path_to_header,
-                           output_file, sample='train')
-    """
-
-    def __init__(self):
-        self.queryable = None
-        self.bazin_features = []
-        self.bazin_features_names = ['a', 'b', 't0', 'tfall', 'trise']
-        self.bump_features = []
-        self.bump_features_names = ['p1', 'p2', 'p3', 'time_shift', 'max_flux']
-        self.dataset_name = ' '
-        self.exp_time = {}
-        self.filters = []
-        self.full_photometry = pd.DataFrame()
-        self.id = 0
-        self.id_name = None
-        self.last_mag = None
-        self.photometry = pd.DataFrame()
-        self.redshift = 0
-        self.sample = ' '
-        self.sim_peakmag = []
-        self.sim_pkmjd = None
-        self.sncode = 0
-        self.sntype = ' '
-
-
-    def _get_snpcc_photometry_raw_and_header(
-            self, lc_data: np.ndarray,
-            sntype_test_value: str = "-9") -> Tuple[np.ndarray, list]:
-        """
-        Reads SNPCC photometry raw and header data
-
-        Parameters
-        ----------
-        lc_data
-            SNPCC light curve data
-        sntype_test_value
-            test sample SNTYPE value
-        """
-        photometry_raw = []
-        header = []
-        for each_row in lc_data:
-            name = each_row[0]
-            value = each_row[1]
-            if name == 'SNID:':
-                self.id = int(value)
-                self.id_name = 'SNID'
-            elif name == 'SNTYPE:':
-                self.sample = 'test' if value == sntype_test_value else 'train'
-            elif name == 'SIM_REDSHIFT:':
-                self.redshift = float(value)
-            elif name == 'SIM_NON1a:':
-                self.sncode = value
-                self.sntype = get_snpcc_sntype(int(value))
-            elif name == 'VARLIST:':
-                header = each_row[1:]
-            elif name == 'OBS:':
-                photometry_raw.append(np.array(each_row[1:]))
-            elif name == 'SIM_PEAKMAG:':
-                self.sim_peakmag = np.array(each_row[1:5]).astype(float)
-            elif name == 'SIM_PEAKMJD:':
-                self.sim_pkmjd = float(value)
-        return np.array(photometry_raw), header
-
-    def load_snpcc_lc(self, path_to_data: str):
-        """Reads one LC from SNPCC data.
-
-        Populates the attributes: dataset_name, id, sample, redshift, sncode,
-        sntype, photometry, sim_peakmag and sim_pkmjd.
-
-        Parameters
-        ---------
-        path_to_data: str
-            Path to text file with data from a single SN.
-        """
-        self.dataset_name = 'SNPCC'
-        self.filters = ['g', 'r', 'i', 'z']
-
-        lc_data = np.array(read_file(path_to_data), dtype=object)
-        photometry_raw, header = self._get_snpcc_photometry_raw_and_header(
-            lc_data)
-
-        if photometry_raw.size > 0:
-            self.photometry = load_snpcc_photometry_df(photometry_raw, header)
-
-    def load_resspect_lc(self, photo_file: str, snid: int):
-        """
-        Return 1 light curve from RESSPECT simulations.
-
-        Parameters
-        ----------
-        photo_file: str
-            Complete path to light curves file.
-        snid: int
-            Identification number for the desired light curve.
-        """
-
-        self.dataset_name = 'RESSPECT'
-        self.filters = ['u', 'g', 'r', 'i', 'z', 'Y']
-        self.id = snid
-
-        if self.full_photometry.empty:
-            _, self.full_photometry = read_resspect_full_photometry_data(
-                photo_file)
-        id_names_list = ['SNID', 'snid', 'objid', 'id']
-        filtered_photometry, self.id_name = (
-            get_photometry_with_id_name_and_snid(
-                self.full_photometry, id_names_list, snid))
-
-        if not filtered_photometry.empty:
-            filtered_photometry = insert_band_column_to_resspect_df(
-                filtered_photometry, self.filters)
-            self.photometry = load_resspect_photometry_df(filtered_photometry)
-
-    def load_elasticc_lc(self, photo_file: str, snid: int):
-        """
-        Return 1 light curve from ELAsTiCC simulations.
-
-        Parameters
-        ----------
-        photo_file: str
-            Complete path to light curve file.
-        snid: int
-            Identification number for the desired light curve.
-        """
-        self.dataset_name = 'ELAsTiCC'
-        self.filters = ['u', 'g', 'r', 'i', 'z', 'Y']
-        self.id = snid
-
-        if self.full_photometry.empty:
-            self.full_photometry = read_elasticc_full_photometry_data(
-                photo_file)[1]
-
-        id_names_list = ['object_id', 'SNID', 'snid']
-
-        filtered_photometry, self.id_name = (
-            get_photometry_with_id_name_and_snid(
-                self.full_photometry, id_names_list, snid))
-
-        filter_mapping_dict = {
-            b'u ': 'u', b'g ': 'g', b'r ': 'r', b'i ': 'i', b'z ': 'z', b'Y ': 'Y'
-        }
-
-        if not filtered_photometry.empty:
-            self.photometry = load_elasticc_photometry_df(
-                filtered_photometry, filter_mapping_dict)
-
-    def load_plasticc_lc(self, photo_file: str, snid: int):
-        """
-        Return 1 light curve from PLAsTiCC simulations.
-
-        Parameters
-        ----------
-        photo_file: str
-            Complete path to light curve file.
-        snid: int
-            Identification number for the desired light curve.
-        """
-        self.dataset_name = 'PLAsTiCC'
-        self.filters = ['u', 'g', 'r', 'i', 'z', 'Y']
-        self.id = snid
-
-        if self.full_photometry.empty:
-            self.full_photometry = read_plasticc_full_photometry_data(
-                photo_file)
-
-        id_names_list = ['object_id', 'SNID', 'snid']
-
-        filtered_photometry, self.id_name = (
-            get_photometry_with_id_name_and_snid(
-                self.full_photometry, id_names_list, snid))
-
-        filter_mapping_dict = {
-            0: 'u', 1: 'g', 2: 'r', 3: 'i', 4: 'z', 5: 'Y'
-        }
-
-        if not filtered_photometry.empty:
-            self.photometry = load_plasticc_photometry_df(
-                filtered_photometry, filter_mapping_dict)
-
-    def conv_flux_mag(self, flux, zpt=27.5):
-        """Convert FLUXCAL to magnitudes.
-
-        Parameters
-        ----------
-        flux: list or np.array
-            Values of flux to be converted into mag.
-        zpt: float (optional)
-            Zero point. Default is 27.5 (from SNANA).
-
-        Returns
-        -------
-        mag: list or np.array
-            Magnitude values. If flux < 1e-5 returns 9999.
-        """
-
-        if not isinstance(flux[0], float):
-            flux = np.array([item[0] for item in flux])
-
-        mag = [zpt - 2.5 * np.log10(f) if f > 1e-5 else 9999 for f in flux]
-
-        return np.array(mag)
-
-    def check_queryable(self, mjd: float, filter_lim: float, criteria=1,
-                        days_since_last_obs=2, feature_method='Bazin',
-                        filter_cut='r'):
-        """Check if this object can be queried in a given day.
-
-        Parameters
-        ----------
-        mjd: float
-            MJD where the query will take place.
-        filter_lim: float
-            Magnitude limit below which query is possible.
-        criteria: int [1, 2 or 3] (optional)
-            Criteria to determine if an obj is queryable.
-            1 -> Cut on last measured photometric point.
-            2 -> if last obs was further than days_since_last_obs,
-                 use Bazin estimate for today. Otherwise, use
-                 the last observed point.
-            Default is 1.
-        days_since_last_obs: int (optional)
-            If there is an observation within these days, use the
-            measured value, otherwise estimate current mag.
-            Only used if "criteria == 2". Default is 2.
-        feature_method: str (optional)
-            Feature extraction method. Only 'Bazin' is implemented.
-            Default is 'Bazin'.
-        filter_cut: str (optional)
-            Band in which cut is applied. Default is 'r'.
-
-        Returns
-        -------
-        bool
-            True if current magnitude lower than "filter_lim".
-        """
-
-        # create photo flag
-        photo_flag = self.photometry['mjd'].values <= mjd
-        rband_flag = self.photometry['band'].values == filter_cut
-        surv_flag = np.logical_and(photo_flag, rband_flag)
-
-        if criteria == 1 and sum(surv_flag):
-            if 'MAG' in self.photometry.keys():
-                # check surviving photometry
-                self.last_mag = self.photometry['MAG'].values[surv_flag][-1]
-
-            else:
-                surv_flux = self.photometry['flux'].values[surv_flag]
-                self.last_mag = self.conv_flux_mag([surv_flux[-1]])[0]
-
-        elif criteria == 2 and sum(surv_flag):
-            # check if there is an observation recently
-            surv_mjd = self.photometry['mjd'].values[surv_flag]
-            gap = mjd - surv_mjd[-1]
-
-            if gap <= days_since_last_obs:
-                if 'MAG' in self.photometry.keys():
-                    # check surviving photometry
-                    self.last_mag = \
-                            self.photometry['MAG'].values[surv_flag][-1]
-
-                else:
-                    surv_flux = self.photometry['flux'].values[surv_flag]
-                    self.last_mag = self.conv_flux_mag([surv_flux[-1]])[0]
-
-            elif feature_method == 'Bazin':
-                # get first day of observation in this filter
-                mjd_min = min(self.photometry['mjd'].values[surv_flag])
-
-                # estimate flux based on Bazin function
-                fitted_flux = self.evaluate_bazin([mjd - mjd_min])[filter_cut][0]
-                self.last_mag = self.conv_flux_mag([fitted_flux])[0]
-
-            else:
-                raise ValueError('Only "Bazin" features are implemented!')
-
-        elif sum(surv_flag):
-            raise ValueError('Criteria needs to be "1" or "2". \n ' + \
-                             'See docstring for further info.')
-        elif not sum(surv_flag):
-            return False
-
-        if self.last_mag <= filter_lim:
-            return True
-        else:
-            return False
-
-    def calc_exp_time(self, telescope_diam: float, SNR: float,
-                      telescope_name: str, **kwargs):
-        """Calculates time required to take a spectra in the last obs epoch.
-
-        Populates attribute exp_time.
-
-        Parameters
-        ----------
-        SNR: float
-            Required SNR.
-        telescope_diam: float
-            Diameter of primary mirror for spectroscopic telescope in meters.
-        telescope_name: str
-            Identification for telescope.
-        kwargs: extra parameters
-            Any input required by ExpTimeCalc.findexptime function.
-
-        Returns
-        -------
-        exp_time: float
-            Exposure time require for taking a spectra in seconds.
-        """
-
-        # check if last magnitude was calculated
-        if self.last_mag == None:
-            raise ValueError('Magnitude at last epoch not calculated.\n' + \
-                             'Run the check_queryable function.')
-
-        etc = ExpTimeCalc()
-        etc.diameter = telescope_diam
-        exp_time = etc.findexptime(SNRin=SNR, mag=self.last_mag, **kwargs)
->>>>>>> dfe46a8d
-
 
 FEATURE_EXTRACTOR_MAPPING = {
     "bazin": BazinFeatureExtractor,
