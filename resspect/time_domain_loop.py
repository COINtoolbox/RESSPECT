--- conflicted
+++ resolved
@@ -992,7 +992,6 @@
         ia_frac, queryable, sep_files, nclass, is_save_samples=save_samples
     )
 
-<<<<<<< HEAD
     # get keyword for obj identification
     id_key_name = light_curve_data.identify_keywords()
     light_curve_train_ids = light_curve_data.train_metadata[id_key_name].values
@@ -1014,271 +1013,6 @@
         output_queried_file, save_full_query, id_key_name,
         light_curve_train_ids, canonical_data, sep_files, path_to_features_dir,
         fname_pattern, survey, ia_frac, save_samples, **kwargs)
-=======
-    data.pool_features = first_loop.pool_features
-    data.pool_metadata = first_loop.pool_metadata
-    data.pool_labels = first_loop.pool_labels
-
-    if sep_files:
-        data.build_samples(nclass=2, screen=screen,
-                           queryable=queryable,
-                           sep_files=True, 
-                           save_samples=save_samples,
-                           output_fname=output_fname,
-                           initial_training=initial_training)
-    else:
-        data.test_features = first_loop.pool_features
-        data.test_metadata = first_loop.pool_metadata
-        data.test_labels = first_loop.pool_labels
-
-        data.validation_features = first_loop.pool_features
-        data.validation_metadata = first_loop.pool_metadata
-        data.validation_labels = first_loop.pool_labels
-
-
-    if queryable:
-        q_flag = data.pool_metadata['queryable'].values
-        data.queryable_ids = data.pool_metadata[id_name].values[q_flag]
-    else:
-        data.queryable_ids = data.pool_metadata[id_name].values
-
-    # get list of canonical ids
-    if canonical:
-        canonical = DataBase()
-        canonical.load_features(path_to_file=path_to_canonical)
-        data.queryable_ids = canonical.queryable_ids
-
-    # check if all headers in test exist in train
-    for name in first_loop.metadata_names:
-        if name not in data.metadata_names:
-            data.metadata_names.append(name)
-            data.metadata[name] = None
-            data.train_metadata.insert(len(data.metadata_names) - 1,
-                                       name, None, True)
-
-
-    # get validation ids
-    validation_ids = data.validation_metadata[id_name].values
-
-    for night in range(int(days[0]), int(days[-1]) - 1):
-
-        if screen:
-            print('\n ****************************')
-            print(' Processing night: ', night, '\n\n')
-            print(' Before update_samples:')
-            print('   ... train: ', data.train_metadata.shape[0])
-            print('   ... test: ', data.test_metadata.shape[0])
-            print('   ... validation: ', data.validation_metadata.shape[0])
-            print('   ... pool: ', data.pool_metadata.shape[0], '\n')
-
-            # classify
-            if clf_bootstrap:
-                data.classify_bootstrap(method=classifier, screen=screen, **kwargs)
-            else:
-                data.classify(method=classifier, screen=screen, **kwargs)
-
-            # calculate metrics
-            data.evaluate_classification(screen=screen)
-            
-            if data.queryable_ids.shape[0] > 0:
-
-                # get index of object to be queried
-                if budgets:
-                    indx = data.make_query_budget(budgets=budgets, strategy=strategy,
-                                                  screen=False)
-                else:
-                    indx = data.make_query(strategy=strategy, batch=batch,
-                                           queryable=queryable,
-                                           query_thre=query_thre, screen=screen)
-
-                if screen:
-                    print('\n queried obj index: ', indx)
-                    print('Prob [nIa, Ia]: ', data.classprob[indx[0]])
-                    print('size of pool: ', data.pool_metadata.shape[0], '\n')
-
-                # update training and test samples
-                data.update_samples(indx, queryable=queryable,
-                                    epoch=night)
-                
-                # save metrics for current state
-                data.save_metrics(loop=night - days[0], output_metrics_file=output_metrics_file,
-                                  batch=len(indx), epoch=night)
-
-                if screen:
-                    print('\n After update_samples:')
-                    print('   ... train: ', data.train_metadata.shape[0])
-                    print('   ... test: ', data.test_metadata.shape[0])
-                    print('   ... validation: ', data.validation_metadata.shape[0])
-                    print('   ... pool: ', data.pool_metadata.shape[0], '\n')
-
-                # save query sample to file
-                if save_full_query:
-                    query_fname = output_queried_file[:-4] + '_' + str(night - days[0]) + '.dat' 
-                else:
-                    query_fname = output_queried_file
-                
-                data.save_queried_sample(query_fname, loop=night - days[0],
-                                         full_sample=save_full_query, epoch=night)
-
-            # load features for next day
-            path_to_features2 = path_to_features_dir + fname_pattern[0] + \
-                                str(night + 1) + fname_pattern[1]
-
-            if sep_files:
-                data_tomorrow = DataBase()
-                data_tomorrow.load_features(path_to_file=path_to_features2,
-                                            screen=screen, method='Bazin',
-                                            survey=survey, sample='pool')
-                data_tomorrow.build_samples(initial_training='original',
-                                            screen=screen, queryable=queryable,
-                                            save_samples=False,
-                                            sep_files=sep_files, survey=survey)
-
-            else:
-                data_tomorrow = load_dataset(fname=path_to_features2,
-                              survey=survey,
-                              screen=screen,
-                              initial_training=0,
-                              ia_frac=ia_frac, queryable=queryable)
-
-            for obj in data.train_metadata[id_name].values:
-                if obj in data_tomorrow.pool_metadata[id_name].values:
-
-                    indx_tomorrow = list(data_tomorrow.pool_metadata[id_name].values).index(obj)
-
-                    if obj not in ini_train_ids:
-                        # remove old features from training
-                        indx_today = list(data.train_metadata[id_name].values).index(obj)
-
-                        flag1 = data.train_metadata[id_name].values == obj
-                        data.train_metadata = data.train_metadata.drop(data.train_metadata.index[indx_today])
-                        data.train_labels = np.delete(data.train_labels, indx_today, axis=0)
-                        data.train_features = np.delete(data.train_features, indx_today, axis=0)
-                        
-                        if data.queryable_ids.shape[0] > 0:
-                            # get number of queried objects
-                            n = np.array(data.queried_sample).shape[0] * np.array(data.queried_sample).shape[1]
-                            
-                            # build query data frame
-                            full_header = ['epoch'] + data.metadata_names + data.features_names
-                            queried_sample = pd.DataFrame(data.queried_sample,
-                                                          columns=full_header)
-                        
-                            # get object index in the queried sample
-                            indx_queried = list(queried_sample[id_name].values).index(obj)
-                        
-                            # get flag to isolate object in question
-                            flag2 = queried_sample[id_name].values == obj
-                        
-                            # get object epoch in the queried sample
-                            obj_epoch = queried_sample['epoch'].values[flag2]
-                        
-                            # remove old features from queried
-                            queried_sample = queried_sample.drop(queried_sample.index[indx_queried])
-                        
-                        # update new features of the training with new obs
-                        flag = data_tomorrow.pool_metadata[id_name].values == obj
-                        
-                        if data.queryable_ids.shape[0] > 0:
-                            
-                            # update new features in the queried sample
-                            l1 = [obj_epoch[0]] + list(data_tomorrow.pool_metadata[flag].values[0]) + \
-                                 list(data_tomorrow.pool_features[flag][0])
-                            new_query = pd.DataFrame([l1], columns=full_header)
-                            queried_sample = pd.concat([queried_sample, new_query], axis=0,
-                                                        ignore_index=True)
-                        
-                            # update queried sample
-                            data.queried_sample = list(queried_sample.values)
-
-                        data.train_metadata = pd.concat([data.train_metadata,
-                                                         data_tomorrow.pool_metadata[flag]],
-                                                         axis=0, ignore_index=True)
-                        data.train_features = np.append(data.train_features,
-                                                        data_tomorrow.pool_features[flag], axis=0)
-                        data.train_labels = np.append(data.train_labels,
-                                                      data_tomorrow.pool_labels[flag], axis=0)
-                        
-                    # remove obj from pool sample
-                    data_tomorrow.pool_metadata = data_tomorrow.pool_metadata.drop(\
-                                             data_tomorrow.pool_metadata.index[indx_tomorrow])
-                    data_tomorrow.pool_labels = np.delete(data_tomorrow.pool_labels, indx_tomorrow, axis=0)
-                    data_tomorrow.pool_features = np.delete(data_tomorrow.pool_features, indx_tomorrow, axis=0)
-
-                # remove object from other samples
-                if len(data_tomorrow.validation_metadata) > 0 and  obj in data_tomorrow.validation_metadata[id_name].values:
-                    indx_val =  list(data_tomorrow.validation_metadata[id_name].values).index(obj)
-
-                    data_tomorrow.validation_metadata = data_tomorrow.validation_metadata.drop(\
-                                             data_tomorrow.validation_metadata.index[indx_val])
-                    data_tomorrow.validation_labels = np.delete(data_tomorrow.validation_labels,
-                                                                indx_val, axis=0)
-                    data_tomorrow.validation_features = np.delete(data_tomorrow.validation_features,
-                                                                  indx_val, axis=0)
-
-                if len(data_tomorrow.test_metadata) > 0 and obj in data_tomorrow.test_metadata[id_name].values:
-                    indx_test = list(data_tomorrow.test_metadata[id_name].values).index(obj)
-
-                    data_tomorrow.test_metadata = data_tomorrow.test_metadata.drop(\
-                                             data_tomorrow.test_metadata.index[indx_test])
-                    data_tomorrow.test_labels = np.delete(data_tomorrow.test_labels,
-                                                                indx_test, axis=0)
-                    data_tomorrow.test_features = np.delete(data_tomorrow.test_features,
-                                                                  indx_test, axis=0)
-
-
-            # use new data
-            data.pool_metadata = data_tomorrow.pool_metadata
-            data.pool_features = data_tomorrow.pool_features
-            data.pool_labels = data_tomorrow.pool_labels
-
-            if not sep_files:
-                data.test_metadata = data_tomorrow.test_metadata
-                data.test_features = data_tomorrow.test_features
-                data.test_labels = data_tomorrow.test_labels
-
-                data.validation_metadata = data_tomorrow.validation_metadata
-                data.validation_features = data_tomorrow.validation_features
-                data.validation_labels = data_tomorrow.validation_labels
-
-            if strategy == 'canonical':
-                data.queryable_ids = canonical.queryable_ids
-
-            if  queryable:
-                queryable_flag = data.pool_metadata['queryable'].values
-                data.queryable_ids = data.pool_metadata['id'].values[queryable_flag]
-            else:
-                data.queryable_ids = data.pool_metadata['id'].values
-
-        if screen:
-            print('\n After reading tomorrow data:')
-            print('Training set size: ', data.train_metadata.shape[0])
-            print('Test set size: ', data.test_metadata.shape[0])
-            print('Validation set size: ', data.validation_metadata.shape[0])
-            print('Pool set size: ', data.pool_metadata.shape[0])
-            print('    From which queryable: ', len(data.queryable_ids))
-            print('**************************** \n')
-
-        # check if there are repeated ids
-        for name in data.train_metadata['id'].values:
-            if name in data.pool_metadata['id'].values:
-                raise ValueError('End of time_domain_loop: ' + \
-                                 'Object ', name, ' found in pool and training sample!')
-
-        # check if all queried samples are in the training sample
-        for i in range(len(data.queried_sample)):
-            if data.queried_sample[i][1] not in data.train_metadata['id'].values:
-                raise ValueError('End of time_domain_loop : Object '+ \
-                                 str(data.queried_sample[i][1]) + \
-                                 ' was queried but is missing from training!')
-
-        # check if validation sample continues the same
-        if sep_files:
-            for name in data.validation_metadata[id_name].values:
-                if name not in validation_ids:
-                    raise ValueError('There was a change in the validation sample!')
->>>>>>> 849da7a6
-
 
 def main():
     return None
